--- conflicted
+++ resolved
@@ -1,48 +1,5 @@
-<<<<<<< HEAD
-// Legacy API (backward compatibility)
-export type { CapUIOptions as LegacyCapUIOptions } from "./cap-ui.js";
-export { CapUI as LegacyCapUI } from "./cap-ui.js";
-
-// Modern MCP-based API
-export type { CapUIOptions } from "./cap-ui-mcp.js";
-export { CapUI } from "./cap-ui-mcp.js";
-
-// Parent API for MCP client
-export type { CapUIParentOptions } from "./cap-ui-parent.js";
-export { CapUIParent } from "./cap-ui-parent.js";
-
-// Core MCP types and components
-export type {
-  ChildToolDefinition,
-  ParentFunctions,
-  AIResponse,
-  MCPMessage,
-  MCPResponse,
-  MCPToolCall,
-  MCPToolResult,
-  SecurityPolicy,
-} from "./mcp/types.js";
-
-// Individual components for advanced usage
-export { PostMessageMCPTransport } from "./mcp/transport/postmessage.js";
-export { MCPServer } from "./mcp/server.js";
-export { MCPClient } from "./mcp/client.js";
-export { ChildSDK } from "./child/sdk.js";
-export { ParentFunctionHandler } from "./parent/function-handler.js";
-
-// Existing types (backward compatibility)
-export type {
-	CapUIResource,
-	CapUIURI,
-} from "./types.js";
-export type { UseCapUIParentProps } from "./use-cap-ui.js";
-
-// React Hooks (backward compatibility)
-export { useCapUI } from "./use-cap-ui.js";
-=======
 // Vanilla JS Class (framework-agnostic)
 export { CapEmbedUIKit } from "./cap-ui-embed";
 
 // React Hooks
-export { useCapEmbedUIKit } from "./use-cap-ui-embed";
->>>>>>> d114d029
+export { useCapEmbedUIKit } from "./use-cap-ui-embed";