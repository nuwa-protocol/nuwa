{
  "name": "@nuwa-ai/cap-kit",
  "version": "0.6.5",
  "description": "caps",
  "type": "module",
  "main": "./dist/index.cjs",
  "module": "./dist/index.js",
  "types": "./dist/index.d.ts",
  "exports": {
    ".": {
      "types": "./dist/index.d.ts",
      "import": "./dist/index.js",
      "require": "./dist/index.cjs"
    }
  },
  "publishConfig": {
    "access": "public"
  },
  "scripts": {
    "dev": "tsup --watch",
    "build": "tsup",
    "test": "NODE_OPTIONS='--experimental-vm-modules' jest --config=jest.config.json",
    "test:coverage": "NODE_OPTIONS='--experimental-vm-modules' jest --config=jest.config.json --coverage",
    "test:watch": "NODE_OPTIONS='--experimental-vm-modules' jest --config=jest.config.json --watch",
    "clean": "rimraf dist",
    "lint": "eslint . --ext .ts",
    "lint:fix": "eslint . --ext .ts --fix",
    "format": "prettier --write \"src/**/*.ts\" \"test/**/*.ts\"",
    "format:check": "prettier --check \"src/**/*.ts\" \"test/**/*.ts\"",
    "prepublishOnly": "pnpm run clean && pnpm run build"
  },
  "files": [
    "dist/**/*"
  ],
  "keywords": [
    "did",
    "identity",
    "web3",
    "nuwa",
    "nip-1",
    "nip-3",
    "cadop",
    "custodian",
    "onboarding"
  ],
  "author": "Nuwa Community",
  "license": "Apache-2.0",
  "repository": {
    "type": "git",
    "url": "git+https://github.com/nuwa-protocol/nuwa.git",
    "directory": "nuwa-kit/typescript/packages/identity-kit"
  },
  "bugs": {
    "url": "https://github.com/nuwa-protocol/nuwa/issues"
  },
  "homepage": "https://github.com/nuwa-protocol/nuwa/tree/main/nuwa-kit/typescript/packages/identity-kit#readme",
  "devDependencies": {
    "@jest/globals": "^29.7.0",
    "@types/jest": "^29.5.14",
    "@types/js-yaml": "^4.0.9",
    "@types/node": "^20.10.0",
    "@typescript-eslint/eslint-plugin": "^7.3.1",
    "@typescript-eslint/parser": "^7.3.1",
    "eslint": "^8.57.0",
    "eslint-config-prettier": "^9.1.0",
    "eslint-plugin-prettier": "^5.1.3",
    "jest": "^29.7.0",
    "prettier": "^3.2.5",
    "rimraf": "^5.0.5",
    "ts-jest": "29.1.1",
    "tsup": "^8.2.3",
    "typescript": "^5.3.2"
  },
  "dependencies": {
    "@modelcontextprotocol/sdk": "^1.13.1",
    "@noble/curves": "^1.9.1",
    "@noble/hashes": "^1.8.0",
<<<<<<< HEAD
    "@nuwa-ai/identity-kit": "file:../identity-kit",
    "@nuwa-ai/payment-kit": "file:../payment-kit",
=======
    "@nuwa-ai/identity-kit": "workspace:*",
    "@nuwa-ai/payment-kit": "workspace:*",
>>>>>>> e676e9e0
    "@roochnetwork/rooch-sdk": "^0.4.0",
    "js-yaml": "^4.1.0",
    "multiformats": "^9.9.0",
    "zod": "^3.25.67"
  },
  "tsup": {
    "entry": [
      "src/index.ts"
    ],
    "format": [
      "esm",
      "cjs"
    ],
    "dts": true,
    "splitting": false,
    "sourcemap": true,
    "clean": true
  }
}<|MERGE_RESOLUTION|>--- conflicted
+++ resolved
@@ -75,13 +75,8 @@
     "@modelcontextprotocol/sdk": "^1.13.1",
     "@noble/curves": "^1.9.1",
     "@noble/hashes": "^1.8.0",
-<<<<<<< HEAD
-    "@nuwa-ai/identity-kit": "file:../identity-kit",
-    "@nuwa-ai/payment-kit": "file:../payment-kit",
-=======
     "@nuwa-ai/identity-kit": "workspace:*",
     "@nuwa-ai/payment-kit": "workspace:*",
->>>>>>> e676e9e0
     "@roochnetwork/rooch-sdk": "^0.4.0",
     "js-yaml": "^4.1.0",
     "multiformats": "^9.9.0",
