import { useParams } from "react-router-dom";
import { DialogSidebar, ChatArea, ChannelSidebar } from "../components/AgentChat";
<<<<<<< HEAD
import useAgent from "../hooks/use-agent";
import useChannelMemberCount from "../hooks/use-channel-member-count";
import { useEffect, useState } from "react";
=======
import { AgentChatProvider, useAgentChat } from "../contexts/AgentChatContext";
>>>>>>> 51cad83e

/**
 * AgentChat component - Main chat interface for interacting with an AI agent
 * Features:
 * - Real-time messaging with AI agent
 * - Channel management (join/leave)
 * - Member list display
 * - Message history
 */
export function AgentChat() {
  const { id } = useParams<{ id: string }>();
  
  const [selectedChannel, setSelectedChannel] = useState<string>()

  if (!id) {
    return null;
  }

<<<<<<< HEAD
  // Get channel information
  const { channels, isPending: isChannelPending } = useAgentChannels(id);

  const { memberCount } = useChannelMemberCount(selectedChannel)

  // Get list of channel members
  const { members } = useChannelMembers({
    channelId: selectedChannel,
    limit: '100',  // Increase member limit to match ChatArea
  })
=======
  return (
    <AgentChatProvider agentId={id}>
      <AgentChatContent />
    </AgentChatProvider>
  );
}

function AgentChatContent() {
  const { agent, isAgentPending, channel, isChannelPending } = useAgentChat();
>>>>>>> 51cad83e

  useEffect(() => {
    if (!selectedChannel && channels) {
      setSelectedChannel(channels[0].id)
    }
  }, [channels])

  // Show loading state
  if (isAgentPending || isChannelPending || !channels) {
    return (
      <div className="flex flex-col h-full overflow-hidden bg-gray-50 dark:bg-gray-900">
        <div className="flex flex-col items-center justify-center h-full space-y-6">
          {/* Logo */}
          <div className="relative w-32 h-32 animate-float">
            <img
              src="/nuwa-logo-horizontal-dark.svg"
              className="w-full h-full object-contain hidden dark:block"
              alt="Nuwa"
            />
            <img
              src="/nuwa-logo-horizontal.svg"
              className="w-full h-full object-contain dark:hidden"
              alt="Nuwa"
            />
          </div>
          {/* Loading Spinner */}
          <div className="flex items-center space-x-3">
            <div className="w-2 h-2 bg-purple-600 rounded-full animate-bounce [animation-delay:-0.3s]"></div>
            <div className="w-2 h-2 bg-purple-600 rounded-full animate-bounce [animation-delay:-0.15s]"></div>
            <div className="w-2 h-2 bg-purple-600 rounded-full animate-bounce"></div>
          </div>
          {/* Loading Text */}
          <p className="text-sm text-gray-600 dark:text-gray-400">
            Connecting to {agent?.name || 'AI'} assistant...
          </p>
        </div>
      </div>
    );
  }

  return (
    <div className="flex flex-col h-full overflow-hidden bg-gray-50 dark:bg-gray-900">
      {/* Main Content */}
      <div className="flex flex-1 overflow-hidden">
        {/* Left sidebar showing dialog list */}
        <DialogSidebar channels={channels} onChannelSelect={(id) => setSelectedChannel(id)}/>

        {/* Main chat area with messages and input */}
<<<<<<< HEAD
        <ChatArea
          agentId={id}
          channel={selectedChannel}
          members={members}
        />

        {/* Right sidebar showing channel info and members */}
        <ChannelSidebar
          agentId={id}
          channelId={selectedChannel}
          memberCount={memberCount}
          members={members}
        />
=======
        <ChatArea />

        {/* Right sidebar showing channel info and members */}
        <ChannelSidebar />
>>>>>>> 51cad83e
      </div>
    </div>
  );
}<|MERGE_RESOLUTION|>--- conflicted
+++ resolved
@@ -1,12 +1,7 @@
 import { useParams } from "react-router-dom";
 import { DialogSidebar, ChatArea, ChannelSidebar } from "../components/AgentChat";
-<<<<<<< HEAD
-import useAgent from "../hooks/use-agent";
-import useChannelMemberCount from "../hooks/use-channel-member-count";
 import { useEffect, useState } from "react";
-=======
 import { AgentChatProvider, useAgentChat } from "../contexts/AgentChatContext";
->>>>>>> 51cad83e
 
 /**
  * AgentChat component - Main chat interface for interacting with an AI agent
@@ -18,25 +13,11 @@
  */
 export function AgentChat() {
   const { id } = useParams<{ id: string }>();
-  
-  const [selectedChannel, setSelectedChannel] = useState<string>()
 
   if (!id) {
     return null;
   }
 
-<<<<<<< HEAD
-  // Get channel information
-  const { channels, isPending: isChannelPending } = useAgentChannels(id);
-
-  const { memberCount } = useChannelMemberCount(selectedChannel)
-
-  // Get list of channel members
-  const { members } = useChannelMembers({
-    channelId: selectedChannel,
-    limit: '100',  // Increase member limit to match ChatArea
-  })
-=======
   return (
     <AgentChatProvider agentId={id}>
       <AgentChatContent />
@@ -45,17 +26,16 @@
 }
 
 function AgentChatContent() {
-  const { agent, isAgentPending, channel, isChannelPending } = useAgentChat();
->>>>>>> 51cad83e
+  const { agent, isAgentPending, channels, isChannelsPending, selectedChannel, setSelectedChannel } = useAgentChat();
 
   useEffect(() => {
     if (!selectedChannel && channels) {
       setSelectedChannel(channels[0].id)
     }
-  }, [channels])
+  }, [channels, selectedChannel, setSelectedChannel])
 
   // Show loading state
-  if (isAgentPending || isChannelPending || !channels) {
+  if (isAgentPending || isChannelsPending || !channels) {
     return (
       <div className="flex flex-col h-full overflow-hidden bg-gray-50 dark:bg-gray-900">
         <div className="flex flex-col items-center justify-center h-full space-y-6">
@@ -92,29 +72,13 @@
       {/* Main Content */}
       <div className="flex flex-1 overflow-hidden">
         {/* Left sidebar showing dialog list */}
-        <DialogSidebar channels={channels} onChannelSelect={(id) => setSelectedChannel(id)}/>
+        <DialogSidebar channels={channels} onChannelSelect={setSelectedChannel} />
 
         {/* Main chat area with messages and input */}
-<<<<<<< HEAD
-        <ChatArea
-          agentId={id}
-          channel={selectedChannel}
-          members={members}
-        />
-
-        {/* Right sidebar showing channel info and members */}
-        <ChannelSidebar
-          agentId={id}
-          channelId={selectedChannel}
-          memberCount={memberCount}
-          members={members}
-        />
-=======
         <ChatArea />
 
         {/* Right sidebar showing channel info and members */}
         <ChannelSidebar />
->>>>>>> 51cad83e
       </div>
     </div>
   );
