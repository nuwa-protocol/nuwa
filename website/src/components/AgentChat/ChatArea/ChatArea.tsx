import { MessageList } from "./Messages/MessageList";
import { MessageInput } from "./UserInput/MessageInput";
import { useAgentChat } from "../../../contexts/AgentChatContext";

/**
 * Chat component - Main chat interface component
 * Features:
 * - Chat header with agent name
 * - Message list with auto-scrolling
 * - Message input with send/join functionality
 * - Token transfer functionality
 */
<<<<<<< HEAD
export function ChatArea({
    agentId,
    channel,
    members = []
}: ChatProps) {
    // Get detailed channel information
    const { channelInfo } = useChannel(channel);
    // Get agent information using channel's agent address
    const { agent } = useAgentWithAddress(channelInfo?.creator || "");
=======
export function ChatArea() {
    const { agent, channel } = useAgentChat();

    if (!agent || !channel) {
        return null;
    }
>>>>>>> 51cad83e

    return (
        <div className="flex-1 flex flex-col h-full overflow-hidden bg-white dark:bg-gray-800">
            {/* Chat header with agent name */}
            <div className="flex-none border-b border-gray-200 dark:border-gray-700">
                <div className="p-4">
                    <h2 className="text-lg font-semibold text-gray-900 dark:text-gray-100">
<<<<<<< HEAD
                        {channelInfo?.title}
=======
                        {agent.name || 'Agent'} Home
>>>>>>> 51cad83e
                    </h2>
                </div>
            </div>

            {/* Message list with auto-scroll */}
            <div className="flex-1 overflow-hidden">
                <MessageList
                    channelId={channel}
                    agentName={agent.name}
                    agentId={agent.id}
                    agentAddress={agent.address}
                />
            </div>

            {/* Message input and send/join button */}
            <div className="flex-none border-t border-gray-200 dark:border-gray-700">
                <MessageInput />
            </div>
        </div>
    );
}<|MERGE_RESOLUTION|>--- conflicted
+++ resolved
@@ -10,24 +10,12 @@
  * - Message input with send/join functionality
  * - Token transfer functionality
  */
-<<<<<<< HEAD
-export function ChatArea({
-    agentId,
-    channel,
-    members = []
-}: ChatProps) {
-    // Get detailed channel information
-    const { channelInfo } = useChannel(channel);
-    // Get agent information using channel's agent address
-    const { agent } = useAgentWithAddress(channelInfo?.creator || "");
-=======
 export function ChatArea() {
-    const { agent, channel } = useAgentChat();
+    const { agent, selectedChannel } = useAgentChat();
 
-    if (!agent || !channel) {
+    if (!agent || !selectedChannel) {
         return null;
     }
->>>>>>> 51cad83e
 
     return (
         <div className="flex-1 flex flex-col h-full overflow-hidden bg-white dark:bg-gray-800">
@@ -35,11 +23,7 @@
             <div className="flex-none border-b border-gray-200 dark:border-gray-700">
                 <div className="p-4">
                     <h2 className="text-lg font-semibold text-gray-900 dark:text-gray-100">
-<<<<<<< HEAD
-                        {channelInfo?.title}
-=======
                         {agent.name || 'Agent'} Home
->>>>>>> 51cad83e
                     </h2>
                 </div>
             </div>
@@ -47,7 +31,7 @@
             {/* Message list with auto-scroll */}
             <div className="flex-1 overflow-hidden">
                 <MessageList
-                    channelId={channel}
+                    channelId={selectedChannel}
                     agentName={agent.name}
                     agentId={agent.id}
                     agentAddress={agent.address}
