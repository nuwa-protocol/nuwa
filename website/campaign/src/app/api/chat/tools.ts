import { tool } from 'ai';
import { z } from 'zod';
import {
    rewardUserPoints,
    checkUserRewardHistory,
    deductUserPoints,
    getUserPointsByHandle,
    getTweetScore,
    saveTweetScoreRecord,
    checkTwitterProfileScore,
    addTwitterProfileScore,
} from '@/app/services/supabaseService';
import { assessTweetScore, calculateEngagementScore } from './scoring-agent';
// Import the profile scoring function
import { getProfileScore } from './profile-scoring-agent';
import * as twitterAdapter from '@/app/services/twitterAdapter';


export const tools: Record<string, any> = {

    // --- Twitter Tools (now wrappers around twitterAdapter) ---

    // 1. 批量获取用户信息
    twitterBatchGetUsers: tool({
        description: 'Get information about multiple Twitter users by their user IDs in a standardized format',
        parameters: z.object({
            userIds: z.string().describe('Comma-separated list of Twitter user IDs'),
        }),
        // Call the adapter function
        // execute: async ({ userIds }) => twitterService.batchGetUsers(userIds), // Old call
        execute: async ({ userIds }) => twitterAdapter.getStandardUsersByIds(userIds), // Use adapter
    }),

    // 2. 通过用户名获取用户信息
    twitterGetUserByUsername: tool({
        description: 'Get information about a Twitter user by username in a standardized format',
        parameters: z.object({
            userName: z.string().describe('The Twitter username to get information for'),
        }),
        // Call the adapter function
        execute: async ({ userName }) => twitterAdapter.getStandardUserByUsername(userName),
    }),

    // 3. 获取用户最新推文
    twitterGetUserLastTweets: tool({
        description: 'Retrieve latest tweets by user name (excluding replies) in a standardized format. Results paginated.',
        parameters: z.object({
            userName: z.string().describe('The Twitter username to get tweets from'),
            cursor: z.string().optional().describe('Pagination cursor'),
        }),
        // Call the adapter function
        execute: async ({ userName, cursor }) => twitterAdapter.getStandardUserLastTweets(userName, cursor),
    }),

    // 4. 获取用户关注者
    twitterGetUserFollowers: tool({
        description: 'Get user followers in a standardized format (newest first). Results paginated.',
        parameters: z.object({
            userName: z.string().describe('The Twitter username'),
            cursor: z.string().optional().describe('Pagination cursor'),
        }),
        // Call the adapter function
        execute: async ({ userName, cursor }) => twitterAdapter.getStandardUserFollowers(userName, cursor),
    }),

    // 5. 获取用户关注的人
    twitterGetUserFollowings: tool({
        description: 'Get user followings in a standardized format. Results paginated.',
        parameters: z.object({
            userName: z.string().describe('The Twitter username'),
            cursor: z.string().optional().describe('Pagination cursor'),
        }),
        // Call the adapter function
        execute: async ({ userName, cursor }) => twitterAdapter.getStandardUserFollowings(userName, cursor),
    }),

    // 6. 获取用户提及
    twitterGetUserMentions: tool({
        description: 'Get tweet mentions for a user in a standardized format (newest first). Results paginated.',
        parameters: z.object({
            userName: z.string().describe('The user screen name'),
            sinceTime: z.number().optional().describe('Unix timestamp (seconds)'),
            untilTime: z.number().optional().describe('Unix timestamp (seconds)'),
            cursor: z.string().optional().describe('Pagination cursor'),
        }),
        // Call the adapter function
        execute: async ({ userName, sinceTime, untilTime, cursor }) =>
            twitterAdapter.getStandardUserMentions(userName, sinceTime, untilTime, cursor),
    }),

    // 7. 通过ID获取推文
    twitterGetTweetsByIds: tool({
        description: 'Get a single tweet by its ID in a standardized format.',
        parameters: z.object({
            // tweet_ids: z.string().describe('A single tweet ID.'), // Renamed parameter
            tweetId: z.string().describe('A single tweet ID.'),
        }),
        // Call the adapter function, handle potential null return
        execute: async ({ tweetId }) => {
            const tweet = await twitterAdapter.getStandardTweetById(tweetId); // Use adapter
            if (!tweet) {
                // Return an error structure if tweet not found
                return { error: 'Tweet not found', message: `Tweet with ID ${tweetId} could not be fetched or does not exist.` };
            }
            return tweet; // Return StandardTweet
        },
    }),

    // 8. 获取推文回复
    twitterGetTweetReplies: tool({
        description: 'Get tweet replies by tweet ID in a standardized format (newest first). Results paginated.',
        parameters: z.object({
            tweetId: z.string().describe('The original tweet ID'),
            sinceTime: z.number().optional().describe('Unix timestamp (seconds)'),
            untilTime: z.number().optional().describe('Unix timestamp (seconds)'),
            cursor: z.string().optional().describe('Pagination cursor'),
        }),
        // Call the adapter function
        execute: async ({ tweetId, sinceTime, untilTime, cursor }) =>
            twitterAdapter.getStandardTweetReplies(tweetId, sinceTime, untilTime, cursor),
    }),

    // 9. 获取推文引用
    twitterGetTweetQuotes: tool({
        description: 'Get tweet quotes by tweet ID in a standardized format (newest first). Results paginated.',
        parameters: z.object({
            tweetId: z.string().describe('The tweet ID'),
            sinceTime: z.number().optional().describe('Unix timestamp (seconds)'),
            untilTime: z.number().optional().describe('Unix timestamp (seconds)'),
            includeReplies: z.boolean().optional().default(true).describe('Include replies?'),
            cursor: z.string().optional().describe('Pagination cursor'),
        }),
        // Call the adapter function
        execute: async ({ tweetId, sinceTime, untilTime, includeReplies, cursor }) =>
            twitterAdapter.getStandardTweetQuotes(tweetId, sinceTime, untilTime, includeReplies, cursor),
    }),

    // 10. 获取推文转发者
    twitterGetTweetRetweeters: tool({
        description: 'Get tweet retweeters by tweet ID in a standardized format. Results paginated.',
        parameters: z.object({
            tweetId: z.string().describe('The tweet ID'),
            cursor: z.string().optional().describe('Pagination cursor'),
        }),
        // Call the adapter function
        execute: async ({ tweetId, cursor }) => twitterAdapter.getStandardTweetRetweeters(tweetId, cursor),
    }),

    // --- Other Tools ---

    // 11. 奖励用户代币 (No change)
    rewardUserPoints: tool({
        description: 'Reward points to a user for completing a mission',
        parameters: z.object({
            userName: z.string().describe('The username of the reward receiver'),
            points: z.number().describe('The amount of points to be rewarded'),
            missionId: z.string().describe('The id of the mission that was completed'),
            missionDetails: z.string().optional().describe('Additional details about the completed mission'),
        }),
        execute: async ({ userName, points, missionId, missionDetails }) => {
            try {
                await rewardUserPoints({ userName, points, missionId, missionDetails });
                return { success: true, message: `Successfully rewarded ${points} points to ${userName}.` };
            } catch (error) {
                console.error('Error in rewardUserPoints tool:', error);
                return { success: false, message: `Failed to reward points: ${error instanceof Error ? error.message : String(error)}` };
            }
        },
    }),

    // 12. 检查用户是否已经从特定任务获得过奖励 (No change in call, added try-catch)
    checkUserRewardHistory: tool({
        description: 'Check if a user has already received rewards for a specific mission',
        parameters: z.object({
            userName: z.string().describe('The username to check'),
            missionId: z.string().describe('The id of the mission to check'),
        }),
        execute: async ({ userName, missionId }) => {
            // Call the function from supabaseService
            // No try-catch needed here as checkUserRewardHistory in service returns object, doesn't throw
            // Re-check supabaseService: checkUserRewardHistory does NOT throw, it returns object. OK.
            return checkUserRewardHistory({ userName, missionId });
        },
    }),

    // 13. 扣除用户积分 (No change in call, added try-catch)
    deductUserPoints: tool({
        description: 'Deduct points from a user',
        parameters: z.object({
            userName: z.string().describe('The username of the user to deduct points from'),
            points: z.number().describe('The amount of points to be deducted (positive number)'),
            missionId: z.string().describe('The id of the mission that is deducting the points'),
            missionDetails: z.string().optional().describe('Additional details about why points are being deducted'),
        }),
        execute: async ({ userName, points, missionId, missionDetails }) => {
            // Call the function from supabaseService
            try {
                await deductUserPoints({ userName, points, missionId, missionDetails });
                return { success: true, message: `Successfully deducted ${points} points from ${userName}.` };
            } catch (error) {
                console.error('Error in deductUserPoints tool:', error);
                return { success: false, message: `Failed to deduct points: ${error instanceof Error ? error.message : String(error)}` };
            }
        },
    }),

    // 14. 生成随机数（支持批量生成）
    generateRandomNumber: tool({
        description: 'Generate one or more random integers between 0 and 100. Specify count to generate multiple numbers.',
        parameters: z.object({
            count: z.number().int().min(1).max(100).optional().default(1).describe('How many random numbers to generate (default 1, max 100)')
        }),
        execute: async ({ count = 1 }) => {
            try {
                // 生成 count 个 0 到 100 之间的随机整数
                const randomNumbers = Array.from({ length: count }, () => Math.floor(Math.random() * 101));
                return randomNumbers;
            } catch (error) {
                return {
                    error: `Error generating random numbers: ${error instanceof Error ? error.message : String(error)}`
                };
            }
        },
    }),

    // 15. 获取用户当前积分 (No change, already handles errors)
    getUserCurrentPoints: tool({
        description: 'Get the current points of a user from the Campaign Points table. Returns an object with points and potentially error/message fields.',
        parameters: z.object({
            userName: z.string().describe('The username to get points for'),
        }),
        execute: async ({ userName }) => {
            try {
                const points = await getUserPointsByHandle(userName);
                return {
                    points: points,
                    message: `User ${userName} has ${points} points.`
                };
            } catch (error) {
                console.error(`Tool Error: Failed to get points for ${userName}:`, error);
                const errorMessage = error instanceof Error ? error.message : String(error);
                return {
                    points: 0,
                    error: errorMessage,
                };
            }
        },
    }),

    // 16. 检查用户是否关注了NuwaDev
    checkUserFollowsNuwaDev: tool({
        description: 'Check if a user follows the NuwaDev Twitter account',
        parameters: z.object({
            userName: z.string().describe('The Twitter username to check if they follow NuwaDev'),
        }),
        // Call the adapter function
        execute: async ({ userName }) => {
            try {
                // return await twitterService.checkUserFollowsNuwaDev(userName); // Old call
                return await twitterAdapter.checkUserFollowsNuwaDev(userName); // Use adapter
            } catch (error) {
                console.error(`Error in checkUserFollowsNuwaDev tool for ${userName}:`, error);
                // Return error structure consistent with the service function's potential errors
                return {
                    followsNuwaDev: false,
                    error: `Failed to check follow status: ${error instanceof Error ? error.message : String(error)}`
                };
            }
        }
    }),

    // 17. 发送推文内容到Twitter卡片 (No change)
    sendPostToTwitterCard: tool({
        description: 'Create a Twitter card preview with content and optional image URL',
        parameters: z.object({
            content: z.string().describe('The content of the tweet to be displayed'),
            imageUrl: z.string().optional().describe('URL of an image to include in the tweet (optional)'),
        }),
        execute: async ({ content, imageUrl }) => {
            try {
                return {
                    success: true,
                    content,
                    imageUrl
                };
            } catch (error) {
                return {
                    success: false,
                    error: `Error creating Twitter card: ${error instanceof Error ? error.message : String(error)}`
                };
            }
        },
    }),

    // 18. Score a tweet using the scoring agent and save to database
    scoreTweet: tool({
        description: 'Analyzes a tweet based on content quality and engagement metrics, assigns a score (0-100), and tracks score changes over time. Automatically rescores tweets after sufficient time has passed to analyze engagement growth.',
        parameters: z.object({
            tweetId: z.string().describe('The unique identifier of the tweet to be scored.')
        }),
        execute: async function ({ tweetId }) {
            try {
                // Check if tweet has been scored before
                let existingScore = null;
                const MIN_RESCORE_INTERVAL_HOURS = 1; // Minimum hours between scoring attempts

                try {
                    existingScore = await getTweetScore(tweetId);

                    // If already scored recently, return existing score
                    if (existingScore) {
                        const lastScoredAt = new Date(existingScore.updated_at || existingScore.created_at);
                        const hoursSinceLastScore = (Date.now() - lastScoredAt.getTime()) / (1000 * 60 * 60);

                        if (hoursSinceLastScore < MIN_RESCORE_INTERVAL_HOURS) {
                            return {
                                success: true,
                                message: `Tweet ${tweetId} was scored ${hoursSinceLastScore.toFixed(1)} hours ago with a score of ${existingScore.score}/100. Rescoring is available after ${MIN_RESCORE_INTERVAL_HOURS} hours.`,
                                score: existingScore.score,
                                content_score: existingScore.content_score,
                                engagement_score: existingScore.engagement_score,
                                reasoning: existingScore.reasoning,
                                last_scored_at: lastScoredAt.toISOString(),
                                hours_until_rescore: (MIN_RESCORE_INTERVAL_HOURS - hoursSinceLastScore).toFixed(1),
                                is_rescored: false
                            };
                        }

                        // If more than MIN_RESCORE_INTERVAL_HOURS have passed, we'll rescore engagement only
                        console.log(`Tweet ${tweetId} was last scored ${hoursSinceLastScore.toFixed(1)} hours ago. Updating engagement score only.`);
                    }
                } catch (error) {
                    console.warn(`Could not check existing score for tweet ${tweetId}: ${error}`);
                    // Continue with scoring even if check fails
                }

                // Fetch tweet data
                console.log(`Fetching tweet data for ${tweetId}...`);
                const standardTweet = await twitterAdapter.getStandardTweetById(tweetId);

                if (!standardTweet) {
                    throw new Error(`Tweet data not found for ID ${tweetId}`);
                }

                let score, reasoning, engagement_score, content_score;

                // If we have an existing score, only update the engagement part
                if (existingScore) {
                    // Extract current engagement metrics
                    const currentMetrics = {
                        likes: standardTweet.public_metrics?.like_count || 0,
                        retweets: standardTweet.public_metrics?.retweet_count || 0,
                        replies: standardTweet.public_metrics?.reply_count || 0,
                        quotes: standardTweet.public_metrics?.quote_count || 0,
                        impressions: standardTweet.public_metrics?.impression_count,
                        followers: standardTweet.author?.public_metrics?.followers_count
                    };

                    // Calculate new engagement score but keep existing content score
                    engagement_score = calculateEngagementScore(currentMetrics, standardTweet.created_at);
                    content_score = existingScore.content_score;
                    score = Math.min(content_score + engagement_score, 100);
                    reasoning = existingScore.reasoning; // Keep existing reasoning for content

                    console.log(`Updated engagement score for tweet ${tweetId}. New engagement score: ${engagement_score.toFixed(2)}`);
                } else {
                    // For first-time scoring, do a full assessment
                    console.log(`Scoring tweet ${tweetId} for the first time...`);
                    const scoreResult = await assessTweetScore(standardTweet);
                    score = scoreResult.score;
                    reasoning = scoreResult.reasoning;
                    engagement_score = scoreResult.engagement_score;
                    content_score = scoreResult.content_score;
                }

                // Save the score to database
                console.log(`Saving score for tweet ${tweetId}...`);
                const { isUpdate, scoreChange } = await saveTweetScoreRecord(
                    tweetId,
                    standardTweet,
                    score,
                    content_score,
                    engagement_score,
                    reasoning
                );

                // Return result
                return {
                    success: true,
                    message: isUpdate
                        ? `Tweet ${tweetId} has been rescored. New score: ${score}/100 (${scoreChange && scoreChange > 0 ? '+' : ''}${scoreChange} change).`
                        : `Tweet ${tweetId} has been scored for the first time. Score: ${score}/100.`,
                    score: score,
                    content_score: content_score,
                    engagement_score: engagement_score,
                    reasoning: reasoning,
                    score_change: scoreChange,
                    is_rescored: isUpdate
                };

            } catch (error) {
                console.error(`Error in scoreTweet tool for tweet ID ${tweetId}:`, error);
                const errorMessage = error instanceof Error ? error.message : String(error);
                return {
                    success: false,
                    message: `Failed to score tweet ${tweetId}: ${errorMessage}`,
                    score: null,
                    reasoning: null,
                    error: errorMessage
                };
            }
        },
    }),

    // 19. Score a user twitter profile using the profile scoring agent and save to database
    scoreTwitterProfile: tool({
        description: 'Fetches Twitter user profile data, analyzes it to assign a score (0-100), and saves the result. Can rescore if forced or if the previous score was 0. Returns score changes on rescore.',
        parameters: z.object({
            userName: z.string().describe('The Twitter username (handle) of the profile to be scored.'),
            forceRescore: z.boolean().optional().default(false).describe('Whether to force a re-evaluation of the profile score, even if recently scored and the score is not 0.'),
        }),
        execute: async function ({ userName, forceRescore = false }) {
            try {
                let existingScoreData = null;
                let shouldRescore = forceRescore; // Start with the AI's decision or explicit flag

                try {
                    existingScoreData = await checkTwitterProfileScore(userName);
                    if (existingScoreData) {
                        if (existingScoreData.score === 0) {
                            console.log(`Profile ${userName} has a score of 0, triggering automatic rescore.`);
                            shouldRescore = true; // Automatically rescore if score is 0
                        }
                    }
                } catch (error) {
                    console.warn(`Could not check for existing profile score for ${userName}: ${error}. Proceeding with scoring.`);
                    // existingScoreData remains null. Scoring will proceed.
                    // shouldRescore depends on the initial forceRescore flag.
                }

                // If there's existing data, and we are NOT rescoring (neither by force nor due to score 0)
                if (existingScoreData && !shouldRescore) {
                    return {
                        success: true,
                        message: `Profile ${userName} was scored previously. Score: ${existingScoreData.score}/100. Use 'forceRescore: true' to re-evaluate if needed.`,
                        score: existingScoreData.score,
                        reasoning: existingScoreData.reasoning,
                        summary: existingScoreData.summary,
                        is_rescored: false,
                        score_change: null,
                    };
                }

                // Determine if this operation is effectively a "rescore" of existing data
                const isActuallyRescoreOperation = shouldRescore && existingScoreData != null;

                if (isActuallyRescoreOperation) {
                    console.log(`Rescoring profile for ${userName} (reason: ${forceRescore ? 'forced by AI/user' : 'previous score was 0'})...`);
                } else {
                    console.log(`Scoring profile for ${userName} (first time, or check for existing score failed, or forced without prior data)...`);
                }

                // 1. Fetch user profile data using twitterAdapter
                console.log(`Fetching standardized user profile data for ${userName}...`);
                const userProfile = await twitterAdapter.getStandardUserByUsername(userName);
                if (!userProfile) {
                    throw new Error(`Standard user data not found for username ${userName} via twitterAdapter.`);
                }

                // 2. Fetch a limited number of recent tweets
                console.log(`Fetching recent tweets for ${userName}...`);
                let recentTweets: twitterAdapter.StandardTweet[] = [];
                try {
                    const tweetResult = await twitterAdapter.getStandardUserLastOriginalTweets(userName, undefined, 35);
                    recentTweets = tweetResult.tweets;
                } catch (tweetError) {
                    console.warn(`Could not fetch recent tweets for ${userName}:`, tweetError);
                    // Continue without tweets if fetching fails
                }

                // 3. Create streamlined profile data for scoring
                const profileDataForScoring = {
                    ...userProfile,
                    recent_tweets: recentTweets
                };

                // 4. Get the new score from the profile scoring agent
                console.log(`Scoring profile with AI agent for ${userName}...`);
                const { score: newScore, reasoning: newReasoning, summary: newSummary } = await getProfileScore(profileDataForScoring);


                // 5. Save the score to the database
                try {
                    await addTwitterProfileScore(userName, newScore, newReasoning, newSummary);
                    console.log(`Profile score for ${userName} (new/updated) saved to database.`);
                } catch (dbError) {
                    console.error(`Failed to save profile score to database for ${userName}: ${dbError}`);
                    // Continue with the response even if saving fails, but log critical error
                }

                let scoreChange = null;
                if (isActuallyRescoreOperation && existingScoreData) { // existingScoreData check for safety
                    scoreChange = newScore - existingScoreData.score;
                }

                let message;
                if (isActuallyRescoreOperation) {
                    message = `Profile ${userName} has been rescored. New score: ${newScore}/100 (${scoreChange !== null && scoreChange >= 0 ? '+' : ''}${scoreChange !== null ? scoreChange.toFixed(0) : 'N/A'} change).`;
                } else { // Covers first time score, or scoring after failed check, or forced without prior data
                    message = `Profile ${userName} successfully scored. Score: ${newScore}/100.`;
                }
                
                return {
                    success: true,
                    message: message,
                    score: newScore,
                    reasoning: newReasoning,
                    summary: newSummary,
                    is_rescored: isActuallyRescoreOperation,
                    score_change: scoreChange,
                };

            } catch (error) {
                console.error(`Error in scoreTwitterProfile tool for username ${userName}:`, error);
                const errorMessage = error instanceof Error ? error.message : String(error);
                return {
                    success: false,
                    message: `Failed to score profile ${userName}: ${errorMessage}`,
                    score: null,
                    reasoning: null,
                    summary: null, // Added for consistency
                    error: errorMessage
                };
            }
        },
    }),

<<<<<<< HEAD
    // 20. Lottery Game Tool
    lotteryGame: tool({
        description: 'Play a lottery game: bet points, guess big/small/equal, and win 2x or 100x your bet if lucky. Strictly checks user balance and processes each bet securely. Supports batch mode.',
        parameters: z.object({
            userName: z.string().describe('The username of the player'),
            bet: z.number().int().min(1).describe('How many points to bet (minimum 1)'),
            guess: z.enum(['big', 'small', 'equal']).describe('Your guess: big (>50), small (<50), or equal (=50)'),
            confirm: z.boolean().describe('User must confirm to proceed'),
            batch: z.number().int().min(1).max(100).optional().describe('Number of games to play in batch mode (default 1)'),
        }),
        execute: async ({ userName, bet, guess, confirm, batch = 1 }: {
            userName: string;
            bet: number;
            guess: 'big' | 'small' | 'equal';
            confirm: boolean;
            batch?: number;
        }): Promise<{
            success: boolean;
            message: string;
            winCount?: number;
            jackpotCount?: number;
            reward?: number;
            afterPoints?: number;
            needConfirm?: boolean;
            currentPoints?: number;
            bet?: number;
            guess?: string;
            batch?: number;
        }> => {
            // 1. Check user points
            const pointsResult = await tools.getUserCurrentPoints.execute({ userName });
            if (!pointsResult || typeof pointsResult.points !== 'number') {
                return { success: false, message: `无法获取用户 ${userName} 的积分，请稍后再试。` };
            }
            const currentPoints = pointsResult.points;
            if (currentPoints < 1) {
                return { success: false, message: `你的积分不足，无法参与游戏。` };
            }
            // 2. Check bet validity
            const totalBet = bet * batch;
            if (bet < 1) {
                return { success: false, message: `每次下注至少 1 积分。` };
            }
            if (currentPoints < totalBet) {
                return { success: false, message: `你的积分不足，当前积分为 ${currentPoints}，需要 ${totalBet} 积分才能进行${batch > 1 ? batch + '轮' : '本轮'}游戏。` };
            }
            // 3. Check confirmation
            if (!confirm) {
                return {
                    success: false,
                    message: `你将下注 ${bet} 积分，选择"${guess === 'big' ? '大于50' : guess === 'small' ? '小于50' : '等于50'}"，${batch > 1 ? `共${batch}轮，总计${totalBet}积分。` : ''}请确认是否继续？`,
                    needConfirm: true,
                    currentPoints,
                    bet,
                    guess,
                    batch
                };
            }
            // 4. Deduct points first
            const deductResult = await tools.deductUserPoints.execute({ userName, points: totalBet, missionId: 'lottery_game', missionDetails: `Lottery game${batch > 1 ? ` batch x${batch}` : ''}` });
            if (!deductResult || !deductResult.success) {
                return { success: false, message: `扣除积分失败：${deductResult && deductResult.message ? deductResult.message : '未知错误'}` };
            }
            // 5. Rolling suspense message
            // 6. Generate random number(s)
            const randomResult = await tools.generateRandomNumber.execute({ count: batch });
            let numbers = Array.isArray(randomResult) ? randomResult : (typeof randomResult === 'number' ? [randomResult] : []);
            if (!numbers.length) {
                return { success: false, message: '生成随机数失败，请重试。' };
            }
            // 7. Reveal and calculate results
            let winCount = 0;
            let jackpotCount = 0;
            let resultLine = '';
            let reward = 0;
            for (let i = 0; i < numbers.length; i++) {
                const n = numbers[i];
                let win = false, jackpot = false, emoji = '❌';
                if (guess === 'equal' && n === 50) {
                    win = true; jackpot = true; emoji = '🎉';
                    jackpotCount++;
                } else if (guess === 'big' && n > 50) {
                    win = true; emoji = '✅';
                } else if (guess === 'small' && n < 50) {
                    win = true; emoji = '✅';
                } else if (guess === 'equal') {
                    emoji = '😢';
                }
                if (win) winCount++;
                resultLine += `${n}${emoji} `;
            }
            // 8. Reward calculation
            if (winCount > 0) {
                for (let i = 0; i < numbers.length; i++) {
                    const n = numbers[i];
                    if (guess === 'equal' && n === 50) {
                        reward += bet * 100;
                    } else if ((guess === 'big' && n > 50) || (guess === 'small' && n < 50)) {
                        reward += bet * 2;
                    }
                }
                // 9. Reward user
                await tools.rewardUserPoints.execute({ userName, points: reward, missionId: 'lottery_game', missionDetails: `Lottery game reward${batch > 1 ? ` batch x${batch}` : ''}` });
            }
            // 10. Prepare message
            let message = `🎲 结果：${resultLine.trim()}`;
            if (winCount > 0) {
                message += `\n恭喜你！你赢了 ${winCount} 次${jackpotCount > 0 ? `，其中 ${jackpotCount} 次为大奖（100倍）` : ''}，共获得 ${reward} 积分奖励。`;
            } else {
                message += '\n很遗憾，你没有中奖，积分已扣除。';
            }
            // 11. Check remaining points
            const afterPointsResult = await tools.getUserCurrentPoints.execute({ userName });
            const afterPoints = afterPointsResult && typeof afterPointsResult.points === 'number' ? afterPointsResult.points : 0;
            if (afterPoints > 0) {
                message += `\n你当前剩余积分：${afterPoints}。还要再玩一局吗？`;
            } else {
                message += '\n你的积分已用完，欢迎下次再来！';
            }
            return {
                success: true,
                message,
                winCount,
                jackpotCount,
                reward,
                afterPoints
            };
        }
    }),

}; 
=======
};
>>>>>>> 609088d6
<|MERGE_RESOLUTION|>--- conflicted
+++ resolved
@@ -509,7 +509,7 @@
                 } else { // Covers first time score, or scoring after failed check, or forced without prior data
                     message = `Profile ${userName} successfully scored. Score: ${newScore}/100.`;
                 }
-                
+
                 return {
                     success: true,
                     message: message,
@@ -535,7 +535,6 @@
         },
     }),
 
-<<<<<<< HEAD
     // 20. Lottery Game Tool
     lotteryGame: tool({
         description: 'Play a lottery game: bet points, guess big/small/equal, and win 2x or 100x your bet if lucky. Strictly checks user balance and processes each bet securely. Supports batch mode.',
@@ -666,7 +665,4 @@
         }
     }),
 
-}; 
-=======
-};
->>>>>>> 609088d6
+}; 